/** \file matroska_read.h
 * Copyright (c) Microsoft Corporation. All rights reserved.
 * Licensed under the MIT License.
 * Kinect For Azure Record SDK.
 * Internal MKV Reading Helpers
 */

#ifndef RECORD_READ_H
#define RECORD_READ_H

#include <k4ainternal/matroska_common.h>
#include <functional>
#include <mutex>
#include <future>

namespace k4arecord
{
typedef struct _cluster_info_t
{
<<<<<<< HEAD
    struct _track_reader_t *reader = nullptr;
    std::shared_ptr<libmatroska::KaxCluster> cluster;
    libmatroska::KaxInternalBlock *block = nullptr;

    uint64_t timestamp_ns = 0;
    uint64_t sync_timestamp_ns = 0;
    int index = 0;
} read_block_t;

typedef struct _track_reader_t
{
    libmatroska::KaxTrackEntry *track = nullptr;
    uint64_t sync_delay_ns = 0;
    std::string codec_id;
    std::vector<uint8_t> codec_private;
    std::shared_ptr<read_block_t> current_block;
    uint64_t frame_period_ns = 0;
    track_type type = track_video;
    std::vector<uint64_t> block_index_timestamp_usec_map;

    // Fields specific to video track
    uint32_t width = 0;
    uint32_t height = 0;
    uint32_t stride = 0;
    k4a_image_format_t format = K4A_IMAGE_FORMAT_CUSTOM;
=======
    // The cluster size will be 0 until the actual cluster has been read from disk.
    // If cluster size is 0, the timestamp is not guaranteed to be the start of the cluster
    // populate_cluster_info() will update the cluster_size and timestamp to the real values.
    uint64_t timestamp_ns = 0;
    uint64_t file_offset = 0;
    uint64_t cluster_size = 0;
    std::weak_ptr<libmatroska::KaxCluster> cluster;

    bool next_known = false;
    struct _cluster_info_t *next = NULL;
    struct _cluster_info_t *previous = NULL;
} cluster_info_t;

// The cluster cache is a sparse linked-list index that may contain gaps until real data has been read from disk.
// The list is initialized with metadata from the Cues block, which is used as a hint for seeking in the file.
// Once it is known that no gap is present between indexed clusters, next_known is set to true.
typedef std::unique_ptr<cluster_info_t, std::function<void(cluster_info_t *)>> cluster_cache_t;

// A pointer to a cluster that is still being loaded from disk.
typedef std::shared_future<std::shared_ptr<libmatroska::KaxCluster>> future_cluster_t;

typedef struct _loaded_cluster_t
{
    cluster_info_t *cluster_info = NULL;
    std::shared_ptr<libmatroska::KaxCluster> cluster;

#if CLUSTER_READ_AHEAD_COUNT
    // Pointers to previous and next clusters to keep them preloaded in memory.
    future_cluster_t previous_clusters[CLUSTER_READ_AHEAD_COUNT];
    future_cluster_t next_clusters[CLUSTER_READ_AHEAD_COUNT];
#endif
} loaded_cluster_t;

typedef struct _block_info_t
{
    struct _track_reader_t *reader = NULL;
    std::shared_ptr<loaded_cluster_t> cluster;
    libmatroska::KaxInternalBlock *block = NULL;

    uint64_t timestamp_ns = 0;      // The timestamp of the block as written in the file.
    uint64_t sync_timestamp_ns = 0; // The timestamp of the block, including sychronization offsets.
    uint64_t block_duration_ns = 0; // If the block is a KaxBlockGroup, otherwise 0.
    int index = -1;                 // Index of the block element within the cluster.
} block_info_t;

typedef struct _track_reader_t
{
    libmatroska::KaxTrackEntry *track;
    uint32_t width, height, stride;
    k4a_image_format_t format;
    uint64_t sync_delay_ns;
    BITMAPINFOHEADER *bitmap_header;

    std::shared_ptr<block_info_t> current_block;
>>>>>>> 7c53d66d
} track_reader_t;

typedef struct _k4a_playback_context_t
{
    const char *file_path;
    std::unique_ptr<IOCallback> ebml_file;
    std::mutex io_lock; // Locks access to ebml_file
    bool file_closing;

    logger_t logger_handle;

    uint64_t timecode_scale;
    k4a_record_configuration_t record_config;
    k4a_image_format_t color_format_conversion;

    std::unique_ptr<libebml::EbmlStream> stream;
    std::unique_ptr<libmatroska::KaxSegment> segment;

    std::unique_ptr<libmatroska::KaxInfo> segment_info;
    std::unique_ptr<libmatroska::KaxTracks> tracks;
    std::unique_ptr<libmatroska::KaxCues> cues;
    std::unique_ptr<libmatroska::KaxAttachments> attachments;
    std::unique_ptr<libmatroska::KaxTags> tags;

    libmatroska::KaxAttached *calibration_attachment;
    std::unique_ptr<k4a_calibration_t> device_calibration;

    uint64_t sync_period_ns;
    uint64_t seek_timestamp_ns;
    std::shared_ptr<loaded_cluster_t> seek_cluster;

    cluster_cache_t cluster_cache;
    std::recursive_mutex cache_lock; // Locks modification of cluster_cache

    track_reader_t color_track;
    track_reader_t depth_track;
    track_reader_t ir_track;

    track_reader_t imu_track;
<<<<<<< HEAD

    std::unordered_map<std::string, track_reader_t> custom_track_map;
    std::unordered_map<uint64_t, std::string> track_number_name_map;

    int imu_sample_index;
=======
    int imu_sample_index = -1;
>>>>>>> 7c53d66d

    uint64_t segment_info_offset;
    uint64_t first_cluster_offset;
    uint64_t tracks_offset;
    uint64_t cues_offset;
    uint64_t attachments_offset;
    uint64_t tags_offset;

    uint64_t last_timestamp_ns;

    // Stats
    uint64_t seek_count, load_count, cache_hits;
} k4a_playback_context_t;

K4A_DECLARE_CONTEXT(k4a_playback_t, k4a_playback_context_t);

typedef struct _k4a_playback_data_block_context_t
{
    uint64_t timestamp_usec;
    std::vector<uint8_t> data_block;
} k4a_playback_data_block_context_t;

K4A_DECLARE_CONTEXT(k4a_playback_data_block_t, k4a_playback_data_block_context_t);

std::unique_ptr<EbmlElement> next_element(k4a_playback_context_t *context,
                                          EbmlElement *parent,
                                          int *upper_level = nullptr);
k4a_result_t skip_element(k4a_playback_context_t *context, EbmlElement *element);

void match_ebml_id(k4a_playback_context_t *context, EbmlId &id, uint64_t offset);
bool seek_info_ready(k4a_playback_context_t *context);
k4a_result_t parse_mkv(k4a_playback_context_t *context);
k4a_result_t populate_cluster_cache(k4a_playback_context_t *context);
k4a_result_t parse_recording_config(k4a_playback_context_t *context);
k4a_result_t read_bitmap_info_header(track_reader_t *track);
void reset_seek_pointers(k4a_playback_context_t *context, uint64_t seek_timestamp_ns);

libmatroska::KaxTrackEntry *get_track_by_name(k4a_playback_context_t *context, const char *name);
track_reader_t *get_track_reader_by_name(k4a_playback_context_t *context, std::string track_name);
k4a_result_t parse_custom_tracks(k4a_playback_context_t *context);
libmatroska::KaxTrackEntry *get_track_by_tag(k4a_playback_context_t *context, const char *tag_name);
libmatroska::KaxTag *get_tag(k4a_playback_context_t *context, const char *name);
std::string get_tag_string(libmatroska::KaxTag *tag);
libmatroska::KaxAttached *get_attachment_by_name(k4a_playback_context_t *context, const char *file_name);
libmatroska::KaxAttached *get_attachment_by_tag(k4a_playback_context_t *context, const char *tag_name);

k4a_result_t parse_all_timestamps(k4a_playback_context_t *context);

k4a_result_t seek_offset(k4a_playback_context_t *context, uint64_t offset);
void populate_cluster_info(k4a_playback_context_t *context,
                           std::shared_ptr<libmatroska::KaxCluster> &cluster,
                           cluster_info_t *cluster_info);
cluster_info_t *find_cluster(k4a_playback_context_t *context, uint64_t timestamp_ns);
cluster_info_t *next_cluster(k4a_playback_context_t *context, cluster_info_t *current, bool next);
std::shared_ptr<loaded_cluster_t> load_cluster(k4a_playback_context_t *context, cluster_info_t *cluster_info);
std::shared_ptr<loaded_cluster_t> load_next_cluster(k4a_playback_context_t *context,
                                                    loaded_cluster_t *current_cluster,
                                                    bool next);

std::shared_ptr<block_info_t> find_block(k4a_playback_context_t *context,
                                         track_reader_t *reader,
                                         uint64_t timestamp_ns);
std::shared_ptr<block_info_t> next_block(k4a_playback_context_t *context, block_info_t *current, bool next);

k4a_result_t convert_block_to_image(k4a_playback_context_t *context,
                                    block_info_t *in_block,
                                    k4a_image_t *image_out,
                                    k4a_image_format_t target_format);
k4a_result_t new_capture(k4a_playback_context_t *context, block_info_t *block, k4a_capture_t *capture_handle);
k4a_stream_result_t get_capture(k4a_playback_context_t *context, k4a_capture_t *capture_handle, bool next);
k4a_stream_result_t get_imu_sample(k4a_playback_context_t *context, k4a_imu_sample_t *imu_sample, bool next);

// Template helper functions
template<typename T>
T *read_element(k4a_playback_context_t *context, EbmlElement *element, ScopeMode readFully = SCOPE_ALL_DATA)
{
    try
    {
        int upper_level = 0;
        EbmlElement *dummy = nullptr;

<<<<<<< HEAD
        T *read_element = static_cast<T *>(element);
        read_element->Read(*context->stream, T::ClassInfos.Context, upper_level, dummy, true, readFully);
        return read_element;
=======
        T *typed_element = static_cast<T *>(element);
        typed_element->Read(*context->stream, T::ClassInfos.Context, upper_level, dummy, true);
        return typed_element;
>>>>>>> 7c53d66d
    }
    catch (std::ios_base::failure &e)
    {
        LOG_ERROR("Failed to read element %s in recording '%s': %s",
                  T::ClassInfos.GetName(),
                  context->file_path,
                  e.what());
        return nullptr;
    }
}

/**
 * Find the next element of type T at the current file offset.
 * If \p search is true, this function will keep reading elements until an element of type T is found or EOF is reached.
 * If \p search is false, this function will only return an element if it exists at the current file offset.
 *
 * Example usage: find_next<KaxSegment>(context, true);
 */
template<typename T> std::unique_ptr<T> find_next(k4a_playback_context_t *context, bool search = false)
{
    try
    {
        EbmlElement *element = nullptr;
        do
        {
            if (element)
            {
                if (!element->IsFiniteSize())
                {
                    LOG_ERROR("Failed to read recording: Element Id '%x' has unknown size",
                              EbmlId(*element).GetValue());
                    delete element;
                    return nullptr;
                }
                element->SkipData(*context->stream, element->Generic().Context);
                delete element;
                element = nullptr;
            }
            if (!element)
            {
                element = context->stream->FindNextID(T::ClassInfos, UINT64_MAX);
            }
            if (!search)
            {
                break;
            }
        } while (element && EbmlId(*element) != T::ClassInfos.GlobalId);

        if (!element)
        {
            if (!search)
            {
                LOG_ERROR("Failed to read recording: Element Id '%x' not found", T::ClassInfos.GlobalId.GetValue());
            }
            return nullptr;
        }
        else if (EbmlId(*element) != T::ClassInfos.GlobalId)
        {
            LOG_ERROR("Failed to read recording: Expected element %s (id %x), found id '%x'",
                      T::ClassInfos.GetName(),
                      T::ClassInfos.GlobalId.GetValue(),
                      EbmlId(*element).GetValue());
            delete element;
            return nullptr;
        }

        return std::unique_ptr<T>(static_cast<T *>(element));
    }
    catch (std::ios_base::failure &e)
    {
        LOG_ERROR("Failed to find %s in recording '%s': %s", T::ClassInfos.GetName(), context->file_path, e.what());
        return nullptr;
    }
}

template<typename T>
k4a_result_t read_offset(k4a_playback_context_t *context, std::unique_ptr<T> &element_out, uint64_t offset)
{
    RETURN_VALUE_IF_ARG(K4A_RESULT_FAILED, context == NULL);
    RETURN_VALUE_IF_ARG(K4A_RESULT_FAILED, offset == 0);

    RETURN_IF_ERROR(seek_offset(context, offset));
    element_out = find_next<T>(context);

    if (element_out)
    {
        if (read_element<T>(context, element_out.get()) == NULL)
        {
            LOG_ERROR("Failed to read element: %s at offset %llu", typeid(T).name(), offset);
            return K4A_RESULT_FAILED;
        }
        return K4A_RESULT_SUCCEEDED;
    }
    else
    {
        LOG_ERROR("Element not found at offset: %s at offset %llu", typeid(T).name(), offset);
        return K4A_RESULT_FAILED;
    }
}

template<typename T> bool check_element_type(EbmlElement *element, T **out)
{
    if (EbmlId(*element) == T::ClassInfos.GlobalId)
    {
        *out = static_cast<T *>(element);
        return true;
    }
    *out = nullptr;
    return false;
}

} // namespace k4arecord

#endif /* RECORD_READ_H */<|MERGE_RESOLUTION|>--- conflicted
+++ resolved
@@ -17,33 +17,6 @@
 {
 typedef struct _cluster_info_t
 {
-<<<<<<< HEAD
-    struct _track_reader_t *reader = nullptr;
-    std::shared_ptr<libmatroska::KaxCluster> cluster;
-    libmatroska::KaxInternalBlock *block = nullptr;
-
-    uint64_t timestamp_ns = 0;
-    uint64_t sync_timestamp_ns = 0;
-    int index = 0;
-} read_block_t;
-
-typedef struct _track_reader_t
-{
-    libmatroska::KaxTrackEntry *track = nullptr;
-    uint64_t sync_delay_ns = 0;
-    std::string codec_id;
-    std::vector<uint8_t> codec_private;
-    std::shared_ptr<read_block_t> current_block;
-    uint64_t frame_period_ns = 0;
-    track_type type = track_video;
-    std::vector<uint64_t> block_index_timestamp_usec_map;
-
-    // Fields specific to video track
-    uint32_t width = 0;
-    uint32_t height = 0;
-    uint32_t stride = 0;
-    k4a_image_format_t format = K4A_IMAGE_FORMAT_CUSTOM;
-=======
     // The cluster size will be 0 until the actual cluster has been read from disk.
     // If cluster size is 0, the timestamp is not guaranteed to be the start of the cluster
     // populate_cluster_info() will update the cluster_size and timestamp to the real values.
@@ -91,14 +64,21 @@
 
 typedef struct _track_reader_t
 {
-    libmatroska::KaxTrackEntry *track;
-    uint32_t width, height, stride;
-    k4a_image_format_t format;
-    uint64_t sync_delay_ns;
-    BITMAPINFOHEADER *bitmap_header;
-
-    std::shared_ptr<block_info_t> current_block;
->>>>>>> 7c53d66d
+    libmatroska::KaxTrackEntry *track = nullptr;
+    uint64_t sync_delay_ns = 0;
+    std::string codec_id;
+    std::vector<uint8_t> codec_private;
+
+    std::shared_ptr<read_block_t> current_block;
+    uint64_t frame_period_ns = 0;
+    track_type type = track_video;
+    std::vector<uint64_t> block_index_timestamp_usec_map;
+
+    // Fields specific to video track
+    uint32_t width = 0;
+    uint32_t height = 0;
+    uint32_t stride = 0;
+    k4a_image_format_t format = K4A_IMAGE_FORMAT_CUSTOM;
 } track_reader_t;
 
 typedef struct _k4a_playback_context_t
@@ -138,15 +118,11 @@
     track_reader_t ir_track;
 
     track_reader_t imu_track;
-<<<<<<< HEAD
-
+    int imu_sample_index = -1;
+    
     std::unordered_map<std::string, track_reader_t> custom_track_map;
     std::unordered_map<uint64_t, std::string> track_number_name_map;
 
-    int imu_sample_index;
-=======
-    int imu_sample_index = -1;
->>>>>>> 7c53d66d
 
     uint64_t segment_info_offset;
     uint64_t first_cluster_offset;
@@ -228,15 +204,9 @@
         int upper_level = 0;
         EbmlElement *dummy = nullptr;
 
-<<<<<<< HEAD
-        T *read_element = static_cast<T *>(element);
-        read_element->Read(*context->stream, T::ClassInfos.Context, upper_level, dummy, true, readFully);
-        return read_element;
-=======
         T *typed_element = static_cast<T *>(element);
-        typed_element->Read(*context->stream, T::ClassInfos.Context, upper_level, dummy, true);
+        typed_element->Read(*context->stream, T::ClassInfos.Context, upper_level, dummy, true, readFully);
         return typed_element;
->>>>>>> 7c53d66d
     }
     catch (std::ios_base::failure &e)
     {
