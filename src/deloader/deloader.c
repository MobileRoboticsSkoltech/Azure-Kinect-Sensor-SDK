#include <k4ainternal/deloader.h>

#include <k4a/k4atypes.h>
#include <k4a/k4aplugin.h>
#include <k4ainternal/logging.h>
#include <k4ainternal/dynlib.h>

typedef struct
{
    k4a_plugin_t plugin;
    dynlib_t handle;
    k4a_register_plugin_fn registerFn;
    volatile bool loaded;
} deloader_context_t;

static deloader_context_t g_deloader = { .registerFn = NULL, .loaded = false };

static bool is_plugin_loaded()
{
    return g_deloader.loaded;
}

static bool verify_plugin(const k4a_plugin_t *plugin)
{
    RETURN_VALUE_IF_ARG(false, plugin == NULL);

    LOG_INFO("Loaded K4A Plugin with version: %u.%u.%u",
             g_destub.plugin.version.major,
             g_destub.plugin.version.minor,
             g_destub.plugin.version.patch);

    // Major versions must match
    if (plugin->version.major != K4A_PLUGIN_MAJOR_VERSION)
    {
        LOG_ERROR("Plugin Major Version Mismatch. Expected %u. Found %u",
                  K4A_PLUGIN_MAJOR_VERSION,
                  plugin->version.major);
        return false;
    }

    // All function pointers must be non NULL
    RETURN_VALUE_IF_ARG(false, plugin->depth_engine_create_and_initialize == NULL);
    RETURN_VALUE_IF_ARG(false, plugin->depth_engine_process_frame == NULL);
    RETURN_VALUE_IF_ARG(false, plugin->depth_engine_get_output_frame_size == NULL);
    RETURN_VALUE_IF_ARG(false, plugin->depth_engine_destroy == NULL);
    RETURN_VALUE_IF_ARG(false, plugin->transform_engine_create_and_initialize == NULL);
    RETURN_VALUE_IF_ARG(false, plugin->transform_engine_process_frame == NULL);
    RETURN_VALUE_IF_ARG(false, plugin->transform_engine_get_output_frame_size == NULL);
    RETURN_VALUE_IF_ARG(false, plugin->transform_engine_destroy == NULL);

    return true;
}

static k4a_result_t load_depth_engine()
{
    if (g_deloader.loaded)
    {
        return K4A_RESULT_SUCCEEDED;
    }

<<<<<<< HEAD
    k4a_result_t result = dynlib_create(K4A_PLUGIN_DYNAMIC_LIBRARY_NAME, &g_deloader.handle);
=======
    k4a_result_t result = dynlib_create(K4A_PLUGIN_DYNAMIC_LIBRARY_NAME, &g_destub.handle);
    if (K4A_FAILED(result))
    {
        LOG_ERROR("Failed to Load Depth Engine Plugin (%s). Depth functionality will not work",
                  K4A_PLUGIN_DYNAMIC_LIBRARY_NAME);
        LOG_ERROR("Make sure the depth engine plugin is in your loaders path", 0);
    }
>>>>>>> 9344b588

    if (K4A_SUCCEEDED(result))
    {
        result = dynlib_find_symbol(g_deloader.handle, K4A_PLUGIN_EXPORTED_FUNCTION, (void **)&g_deloader.registerFn);
    }

    if (K4A_SUCCEEDED(result))
    {
        result = K4A_RESULT_FROM_BOOL(g_deloader.registerFn(&g_deloader.plugin));
    }

    if (K4A_SUCCEEDED(result))
    {
        result = K4A_RESULT_FROM_BOOL(verify_plugin(&g_deloader.plugin));
    }

    if (K4A_SUCCEEDED(result))
    {
        g_deloader.loaded = true;
    }

    return result;
}

k4a_depth_engine_result_code_t deloader_depth_engine_create_and_initialize(k4a_depth_engine_context_t **context,
                                                                           size_t cal_block_size_in_bytes,
                                                                           void *cal_block,
                                                                           k4a_depth_engine_mode_t mode,
                                                                           k4a_depth_engine_input_type_t input_format,
                                                                           void *camera_calibration,
                                                                           k4a_processing_complete_cb_t *callback,
                                                                           void *callback_context)
{
    k4a_result_t result = load_depth_engine();

    if (K4A_FAILED(result))
    {
        LOG_ERROR("Failed to load depth engine plugin", 0);
        return K4A_DEPTH_ENGINE_RESULT_FATAL_ERROR_ENGINE_NOT_LOADED;
    }

    return g_deloader.plugin.depth_engine_create_and_initialize(context,
                                                                cal_block_size_in_bytes,
                                                                cal_block,
                                                                mode,
                                                                input_format,
                                                                camera_calibration,
                                                                callback,
                                                                callback_context);
}

k4a_depth_engine_result_code_t
deloader_depth_engine_process_frame(k4a_depth_engine_context_t *context,
                                    void *input_frame,
                                    size_t input_frame_size,
                                    k4a_depth_engine_output_type_t output_type,
                                    void *output_frame,
                                    size_t output_frame_size,
                                    k4a_depth_engine_output_frame_info_t *output_frame_info,
                                    k4a_depth_engine_input_frame_info_t *input_frame_info)
{
    if (!is_plugin_loaded())
    {
        return K4A_DEPTH_ENGINE_RESULT_FATAL_ERROR_ENGINE_NOT_LOADED;
    }

    return g_deloader.plugin.depth_engine_process_frame(context,
                                                        input_frame,
                                                        input_frame_size,
                                                        output_type,
                                                        output_frame,
                                                        output_frame_size,
                                                        output_frame_info,
                                                        input_frame_info);
}

size_t deloader_depth_engine_get_output_frame_size(k4a_depth_engine_context_t *context)
{
    if (!is_plugin_loaded())
    {
        return 0;
    }

    return g_deloader.plugin.depth_engine_get_output_frame_size(context);
}

void deloader_depth_engine_destroy(k4a_depth_engine_context_t **context)
{
    if (!is_plugin_loaded())
    {
        return;
    }

    g_deloader.plugin.depth_engine_destroy(context);
}

k4a_depth_engine_result_code_t deloader_transform_engine_create_and_initialize(k4a_transform_engine_context_t **context,
                                                                               void *camera_calibration,
                                                                               k4a_processing_complete_cb_t *callback,
                                                                               void *callback_context)
{
    k4a_result_t result = load_depth_engine();

    if (K4A_FAILED(result))
    {
        LOG_ERROR("Failed to load depth engine plugin", 0);
        return K4A_DEPTH_ENGINE_RESULT_FATAL_ERROR_ENGINE_NOT_LOADED;
    }

    return g_deloader.plugin.transform_engine_create_and_initialize(context,
                                                                    camera_calibration,
                                                                    callback,
                                                                    callback_context);
}

k4a_depth_engine_result_code_t deloader_transform_engine_process_frame(k4a_transform_engine_context_t *context,
                                                                       k4a_transform_engine_type_t type,
                                                                       const void *depth_frame,
                                                                       size_t depth_frame_size,
                                                                       const void *color_frame,
                                                                       size_t color_frame_size,
                                                                       void *output_frame,
                                                                       size_t output_frame_size)
{
    if (!is_plugin_loaded())
    {
        return K4A_DEPTH_ENGINE_RESULT_FATAL_ERROR_ENGINE_NOT_LOADED;
    }

    return g_deloader.plugin.transform_engine_process_frame(
        context, type, depth_frame, depth_frame_size, color_frame, color_frame_size, output_frame, output_frame_size);
}

size_t deloader_transform_engine_get_output_frame_size(k4a_transform_engine_context_t *context,
                                                       k4a_transform_engine_type_t type)
{
    if (!is_plugin_loaded())
    {
        return 0;
    }

    return g_deloader.plugin.transform_engine_get_output_frame_size(context, type);
}

void deloader_transform_engine_destroy(k4a_transform_engine_context_t **context)
{
    if (!is_plugin_loaded())
    {
        return;
    }

    g_deloader.plugin.transform_engine_destroy(context);
}<|MERGE_RESOLUTION|>--- conflicted
+++ resolved
@@ -58,17 +58,13 @@
         return K4A_RESULT_SUCCEEDED;
     }
 
-<<<<<<< HEAD
     k4a_result_t result = dynlib_create(K4A_PLUGIN_DYNAMIC_LIBRARY_NAME, &g_deloader.handle);
-=======
-    k4a_result_t result = dynlib_create(K4A_PLUGIN_DYNAMIC_LIBRARY_NAME, &g_destub.handle);
     if (K4A_FAILED(result))
     {
         LOG_ERROR("Failed to Load Depth Engine Plugin (%s). Depth functionality will not work",
                   K4A_PLUGIN_DYNAMIC_LIBRARY_NAME);
         LOG_ERROR("Make sure the depth engine plugin is in your loaders path", 0);
     }
->>>>>>> 9344b588
 
     if (K4A_SUCCEEDED(result))
     {
